# Changelog
<<<<<<< HEAD
# 3.5.2
- LOGPOINTs improved. It is now possible to do any maths with the LOGPOINTs. E.g. "b@(HL+2*A)" is a valid expression.
- Fixed logpoints enabling/disabling while zsim assembly program is running.
- If there is a problem with a logpoint it is now shown as warning to the user. Before it was silently ignored.
- zsim: Command "-e zx81-basic-vars" to print all BASIC variables.
=======

# 3.5.2
- "What's new" not shown on first installation.
>>>>>>> c2c2499d

# 3.5.1
- dezog.run: Fixed extensions. Now also .p81 and .81 files are supported (ZX81).
- zsim restore: In case of an error during "restore" a rollback is done.
- Fixed #134: ZX81 keyboard: highlighting of keys is shifted

# 3.5.0
- zsim:
  - Simulation of ZX81. (Supports hires graphics modes, WRX, ARX)
  - Removed "vsyncInterrupt". A VSYNC interrupt is now generated if the Spectrum ULA is enabled.
  - "ulaScreen":
    - Type changed from boolean to 'spectrum' | 'zx81'.
  - Z80 CPU simulation fix: HALT instruction: r is now incremented on each instruction.
  - New debug command, "-ml address filepath", to load binary data into the memory.
  - Fixed setting of A' from the UI.
  - The "zxKeyboard"
    - now supports reading several rows at the same time.
    - type changed to string. "zx81" and "spectrum" style keyboard supported.
    - keyboard visualization improved.
  - The "kempstonJoy" now decodes only the lower 8 bits of the address.
  - A new "customJoy" type: You can assign the bits and ports yourself.
  - Added "preset" to easily configure a spectrum or zx81 device.
  - "cpuLoadInterruptRange": renamed to "cpuLoad". The CPU load is not anymore calculated when the VSYNC occurs. Now it is calculated from HALT to next HALT instruction.
  - "cpuLoad": The simulation speed is indicated by a color. If too slow the cpuLoad is shown in yellow.
  - Loading a .p file sets 'topOfStack' automatically. A warning is send if 'topOfStack' is set manually.
  - "ulaOptions" added.
  - "chroma81" support (including colourization file support).
  - Fixed bug that IX could grow bigger than 0xFFFF.
  - Fixed: debugging now stops when windows is closed.
- "topOfStack": default is now taken from the memory model.
- Loading .nex file: Fix for bit in load screens for ignoring the palette

# 3.4.1
- zsim: Removed annoying logging.

# 3.4.0
- zsim:
  - Fixed instruction time display of HALT.
  - Fixed FLASH frequency from 1/625ms to 1/640ms.
  - Simulation of 'zxnDMA'.
  - Changed calculation of cpu load (moved to UlaScreen).
- Logging:
  - Settings: 'dezog.log.customCode' changed to 'dezog.log.zsim.customCode'.
  - Added new log for the zxnDMA under 'dezog.log.zsim.hardware'.
  - Fixed problem with disabling 'dezog.log.zsim.customCode'.

# 3.3.4
- Fix for #126: Data misalignment for ZX128K SNA with Active BANK6 in zsim. Banks in SNA loading fixed.

# 3.3.3
- Added palette command "dezog.serialport.test" to test the serial connection.

# 3.3.2
- Fixed version numbering parsing for zesarux.
- Removed human.join package.

# 3.3.1
- New setting for launch.json/"zxnext": "timeout". If there are connection problems try increasing this value (the default has been increased from 1 to 5 seconds).
- Sonar linting.
- Improved zesarux disconnect for unit tests.
- Improved performance of search in memory dump view.

# 3.3.0
- ZEsarUX:
	- Support for ZEsarUX version 10.3
	- Closes all ZEsarUX menus (close-all-menus) when a debug session starts
- Improvements in disconnection handling.
- launch.json: 'loadObjs' 'start' also supports labels.
- ZXNext: Requires now dezogif v2.2.0. Older versions not supported anymore.
- Exchanged aduh95 with node-graphviz library.

# 3.2.4
- Fix for #110: Attempts to start debugging result in error Cannot evaluate 'execAddress'.
setLaunchExecAddress moved after readListFiles.
- Small fixes for unit tests and custom code.
- Experimental implementation of DZRP 2.1.0 (cmd_interrupt_on_off) for zxnextserialremote.
- debug console: "-e test ...": Tests for the serial interface.

# 3.2.3
- Fix for #109: Extension host terminated unexpectedly 3 times within the last 5 minutes. aduh95/graphviz.js has been replaced with node-graphviz.
- Changed disassembly of e.g. 'LD DE,8000.1' to 'LD DE,$8000.1'

# 3.2.2
- Fix for #108: Reverse engineering: Call Graph and Flow Chart failing to render.
- Changed disassembly "out (c),f" to "out (c),0".
- Fixed display of hex number in flowchart.

# 3.2.1
- Fix for #107: Z80CPU Error: TypeError: Cannot read properties of undefined (reading 'start').

# 3.2.0
- Changed to esbuild. Package size decreased.
- zsim: Audio fixed for chrome behavior. Note: audio is not started until the user has interacted with the simulator webview.
- Fixed an old bug when using different palettes in patterns and sprites view.
- "-address" debug console command to print out debug information about an address.

# 3.1.2
- Added option 'Break on Interrupt' in vscode's BREAKPOINTS panel. Therefore the command "-e breakinterrupt on" has been removed.
- Added missing config attributes for "z88dkv2".
- Changed "z88dkv2" parser to understand both, 4 and 6 digit addresses.
- Fixed a problem with disconnecting/reconnecting the ZX Next.
- "-dbg" debug console command added to help finding the root cause of 'unverified breakpoint' errors.
- Fixed 'step-back' in unit tests.

# 3.1.1
- zsim: sna loading now sets IFF2 and port 7FFD.

# 3.1.0
- Fixed incompatibility with vscode 1.74.

# 3.0.0
- Better reverse engineering support
	- Improved disassembly
	- Reload list file during debug session
	- Disassembly into list file format also for data
- Parsing errors/warnings (list/sld files) now reported in PROBLEM pane.
- Refactored:
	- zsim ulaScreen simulation
	- memory models
	- labels parsings
- "rootFolder" does allow now for 'wrong' capitalization (breakpoint problem)
- Restart behavior changed because of issue #91. A restart **with a new or changed configuration** will now terminate the current session without restarting.
- Break decoration color changed to red.
- "disableBanking" option removed from "sjasmplus" launch.json configuration.
- ZEsarUX:
	- "Coleco Vision" memory model added.
	- Fixed obtaining of the sprite patterns.
- zsim:
	- Added command to break on interrupt ("-e breakinterrupt on").
- Settings:
	- "esxdosRst" removed. See Reverse Engineering for a replacement.
- Switched to @vscode/debugadapter 1.57.0.
- Use of debugadapter API:
	- ASSERTIONs, WPMEMs and LOGPOINTs can now be easily enabled/disabled from the vscode BREAKPOINTS pane. The now superfluous DEBUG CONSOLE commands (-assertion, -wpmem and -logpoint) have been removed.
- debug console:
	- Fixed "-wprm".
	- "-assertion", "-wpmem" and "-logpoint" removed (see above)
	- "-label" now also prints the bank of a label.
	- "-mvw" for viewing words instead of bytes is now shown in the debug console help.
- The order of loading has been changed: First "load" (nex or sna file) then "loadObjs".
- Added "z88dkv2" parsing of .lis files for z88dk v2.2 and above.
- "mame": does support "load" for 48k sna files and "loadObjs".


# 2.7.4
- Fixed #96: srcPath appears to need an absolute path

# 2.7.3
- Fixed #95: bug in watch structures

# 2.7.2
- Fixed #94: watch block of memory show same memory position multiple times

# 2.7.1
- Fixed disassembly of instructions: INC (IX+n), DEC (IX+n), INC (IY+n) and DEC (IY+n). #93 Stepping over.

# 2.7.0
- Experimental MAME support.
- Changed name of disassembly from 'disasm.asm' to 'disasm.list'.
- zsim: Fixed IND/I instruction #89 and OUTD/I.
- Improved regex in evalExpression.
- Fixed: Running zsim with code coverage disabled (codeCoverage: false).

# 2.6.2
- Fix #85: Serial port is not locked anymore.

# 2.6.1
- Fix #84: The 'entry point' bank is now set after loading the nex file as it should be.
- Disallowed starting a 2nd instance of DeZog.

# 2.6.0
- zxnext configuration: The ZXNext can be connected via serial interface directly from DeZog. There is no need anymore to go through the extra program DeZogSerialInterface.
For this there are changes to the "zxnext" launch.json configuration.
- Log in OUTPUT panel fixed. It was not possible to enable.
- LogSocket renamed to LogTransport.

# 2.5.1
- Fixed handling of path with spaces when using loadObjs and ZEsarUX.
- Fixed path for mapFile for z88dk.
- Changed activation event to "onStartupFinished" otherwise unit tests will not show up before a debug session has been started.
- zsim: Changed order of port simulation: custom ports are executed first.
- Documentation for core 03.01.10 debugging updated.

# 2.5.0
- zsim: Added 'ZX16K' memory model, contributed by lmartorella '(zsim) Support for not-populated slots'.
- zsim: Added 'CUSTOM' memory model to define an arbitrary memory layout.
- Fixed intellisense for the launch.json.

# 2.4.3
- Unit tests: name for the workspace: removed accidentally added '.x' from the name.
- activation event changed to be more specific and don't use "*" anymore.

# 2.4.2
- Unit tests hidden if workspace does not contain a Dezog launch.json.

# 2.4.1
- Fixed opcode disassembly (Index of IX/IY and others).
- Fixed response from custom request.
- Allow multiple selections for "Disassembly at Cursor"

# 2.4.0
- Unit tests now use the vscode test API.
- The restart behavior was reverted to some degree. Now it is possible to do a re-compile of the assembler sources followed by a restart because the labels are re-read.
- Fixed memory model for ZEsarUX >= 9.2: Symptom: Breakpoints could not be set.
- "Disassembly at Cursor" now also allows to select an area that should be disassembled.
- CSpect is paused now before terminating the socket connection.
- Better peripherals simulation error messaging (now added to diagnostics).
- zxnext: Fixed stepping with ASSERTION at the same address. Stepping continued instead if ASSERTION was true.
- Fixed: an error in displaying memory arrays inside STRUCTs.
- When loading a .nex file the IM (interrupt mode) is set to 1 per default.
- Improved label parsing for z80asm list file.
- Coverage decoration now is half-transparent to allow that a selection is visible at the same time.

# 2.3.2
- Fixed #69: No code coverage on Windows.

# 2.3.1
- Fixed #65: Uncaught errors.

# 2.3.0
- Added "-addexpr/delexpr" command to add/remove expressions (variables/labels) to the VARIABLEs pane.
- Added "-mvw" to display a memory viewer that display the memory organized in words instead of bytes.
- Added "-msetb/w" command: See help ("-h"). With mset you can change single memory locations or fill a complete area.
- Fix: register colors in memory views now also updated if the memory view is not focused.
- Refactored/optimized variable references.
- Disabled disturbing vscode's default debug inline values.
- Added editor command "Disassembly at Cursor Position".
- Removed ZesaruxExt as Remote.
- Fixed #63: Help View: TOC is now scrollable.

# 2.2.5
- Fixed: Memory views were not updated if the debug session was restarted. See #59.

# 2.2.4
- Fixed #55: '??' in WATCH display
- STRUCTs smaller than 3 bytes are now recognized in the WATCHes
- Fixed #56: Watch doesn't support byte group above 2

# 2.2.3
- SP adjusted by 2 when loading a SNA file in zsim.

# 2.2.2
- Fixed the display of local and call stack if "topOfStack" is omitted.
(Nevertheless it's good practice not to omit "topOfStack" but to provide this value to DeZog).

# 2.2.1
- Fixed #51: Closing the help once prevents it from being opened again

# 2.2.0
- Thanks to bereal DeZog is now working also in multiroot workspaces.
- The Z80 unit test interface has been changed as well to support new version of z80-unit-tests that also supports multiroot workspaces now.
- CSpect supported now for Z80 unit tests.

# 2.1.7
- "Register memory View" behavior changed (see feature request #47).
	- Is not automatically started.
	- New command "-rmv" to start the register memory view.

# 2.1.6
- Start activation changed to "*". Otherwise DeZog help sidebar is empty.

# 2.1.5
- Fix: RegisterMemoryView lost content when hidden and re-displayed.
- Fix: z80asm line address association wrong when using macros.
- Allowed bullets for list in help view.
- zsim:
	- Big performance improvement (achieved by improving the decoding the ULA screen).
	- "limitSpeed": If enabled the simulated CPU performance is throttled to fit the given CPU frequency. Is enabled by default. If disabled the CPU will be simulated as fast as possible.
	- "defaultPortIn": The default value that is read if the read port is unused.
	- ULA screen now supports flash color attribute (#44).
	- "zxInterface2Joy": Enables the ports and the visuals for simulating ZX interface 2 joysticks.
	- "kempstonJoy": Enables the port for a Kempston joystick at 0x1F.
	- Joystick simulation supports attached gamepads.
	- Corrected T-states counting for HALT instruction.
	- "updateFrequency" added: the frequency the Z80 simulation view gets updated.
	- Fixed save/restore.
	- Added "zxBorderWidth" to display the simulated border.
	- Added "zxBeeper" (experimental).

# 2.1.4
- Settings names for 'logpanel's changed.
- Folder structure refactored.
- WhatsNew refactored.
- 'DeZog Help' view for sidebar added.
- Hover format overworked.
- WATCH: 'b' and 'w' removed for size. Use 1 and 2 instead.
- Smaller memory footprint.

# 2.1.3
- Regression fixed: Allow input of hex values with preceding '$'.

# 2.1.2
- WATCH: Fixed sorting of STRUCT properties.

# 2.1.1
- Fixed: WATCH: elem count was regexed wrongly.
- Fixed #42: Breakpoint on multi-instruction line.

# 2.1.0
- WATCH window: can show structured variables (sjasmplus).
- cspect, zsim: LOGPOINT, ASSERTION are printed also on step-over, step-into.
- Fixed #41: Can't see values of memory view in light theme

# 2.0.3
- Fixed #39: windows path back slash in SLD file.

# 2.0.2
- Help view added. Palette command "dezog.help".
- New "zsim" option to set the "cpuFrequency".
- "resetOnLaunch" moved to "zrcp".
- ASSERTION for ZEsarUX implemented.

# 2.0.1
- Logging to files removed. vscode does this anyway.
- sjasmplus list file support disabled.

# 2.0.0
- Fix in sendDzrpCmd: length of transmitted bytes fixed.
- Improvements to unit tests. Now ASSERTIONs show the failure values.
- "sjasmplus" configuration now uses the SLD file instead of a list file to support banking information (long addresses). If you want to use 64k addresses instead there is a new option "disableBanking".
- launch.json: deprecated option "filter" has been removed.
- "zsim": Support for custom code added. E.g. it is possible now to add custom peripheral code to implement ports. You can now write code to support peripherals within zsim.
  - Support for in-ports, out-ports and to generate an interrupt.
  - Support to create a custom UI within the ZSimulationView.
  - See [documentation/zsimPeripherals.md](documentation/zsimPeripherals.md) for more details.
	- New commands
		- out: Output to port.
		- in: input from port.
		- tstates add/set: change t-states.
	- launch.json: Added parameters for custom code:
		- customCode.debug: Enables a few debug buttons in ZSimulationView
		- customCode.jsPath: Path to the custom javascript file.
		- customCode.uiPath: Path to the custom html UI.
		- customCode.timeStep: The t-state interval for reporting.
- "zsim": changed parameters:
	- Removed: "memoryPagingControl", "tbblueMemoryManagementSlots", "loadZxRom"
	- Added: "memoryModel": "RAM", "ZX48K", "ZX128K", "ZXNEXT"
	- Changed: "visualMemory" to boolean.
- For Kris: Changed naming of "ASSERT" to "ASSERTION" to avoid conflicts with commented sjasmplus ASSERTs. (Also the command was renamed from "-ASSERT" to "-ASSERTION".)
- 'find' enabled on webviews.
- Fixed a bug in highlighting register addresses in the MemoryRegisterView .
- spotHistory now also displays the changed registers.
- Fixed: during time-travel it is not possible anymore to change the registers.
- Fixed a bug with UNKNOWN label in call stack during time-travel.

# 1.5.5
- Fixed an 'Unverified breakpoint' issue for z88dk. (See #38)

# 1.5.4
- Fixed #34: Unverified breakpoints in version 1.5.3. Windows 10

# 1.5.3
- Merged into master branch.
- Updated 'whatsnew'.

# 1.5.2
- Relaunch: the memory view of the first session is now correctly closed before re-launching.
- Commands: "-view" is now working with all commands.
- Commands:
	- Renamed: "md" changed to "mv".
	- "md" used to do a memory dump to console.
	- "ms" used to save memory contents to a file.

# 1.5.1
- Packaged for beta testing.

# 1.5.0
- New architecture for parsing list files. This will make it easier to add parsing for a new assembler.
- Changes to launch.json:
	- "listFiles" removed.
	- Instead a configuration for each assembler: "sjasmplus", "z80asm" and "z88dk" added with overworked parameters.
	- "excludeFiles" parameter added to allow excluding certain files from association with execution addresses.
	- "filter" regex deprecated (i.e. it will not be supported anymore in future versions of DeZog).
	- "disassemblerArgs"/"numberOfLines": New parameter to control the number of displayed disassembled lines.
- z88dk:
	- Renamed "z88dkMapFile" to "mapFile".
	- "addOffset" removed for z88dk. Use "mapFile" instead.
	- "mapFile" is mandatory now.
- Byte registers IXL, IXH, IYL and IYH now show additionally under "Registers 2"
- Bugfix for a hang when Disassembly should wrap around 0xFFFF.
- Fixed an "Unverified breakpoint" issue on Windows.

# 1.4.9
- Fixed issue #29: Zsim: load instruction not executed properly for addresses between 0x0000 and 0x3FFF

# 1.4.8
- Fixed white spaces in loading for zrcp (ZEsarUX).

# 1.4.7
- Added donate button.

# 1.4.6
- Removed double timer for command/response.
- Added "What's New".

# 1.4.5
- Version to start beta testing "zxnext".

# 1.4.4
- remoteType: "serial" renamed to "zxnext".
- Allowing to set/remove breakpoints during debugged program being run for cspect, zsim and zxnext.

# 1.4.3
- Support for DZRP 1.6.0. CMD_CLOSE implemented.
- startAutomatically with z80 unit tests improved.

# 1.4.2
- Support for DZRP 1.4.0: Changed numbering.
- ZXNext remote debugging working. Major changes to DZRP.
- Breakpoints at address 0x0000 fixed.
- Introduced TC_END to Unit tests.
- New eval '-dasm' command.

# 1.4.1
- Support for DZRP 1.2.0: CMD_SLOT.

# 1.4.0
- sjasmplus "--lstlab" labels are parsed now.
- Support for DZRP 1.1.0
- Formatting of Z80 flags changed.
- Command dezog.cancelUnitTests added.

# 1.3.1
- Corrected display of memory slots for zsim and cspect.
- Removed 'replaceAll'.
- Fixed issue #24: (sjasmplus) Watch expression evaluates incorrect value for label within IFDEF

# 1.3.0
- Fix for ZEsarUX history spot.
- Merged develop branch into master.

# 1.2.8
- skipInterrupt setting moved to zrcp.
- cspect:
  - warning if codeCoverageEnabled==true.
  - error if Z80 unit tests are started with cspect.
- Fixed ZEsarUX Z80 unit tests.
- Fix for cspect HL', I, R and IM registers.

# 1.2.7
- Watchpoints disabled for CSpect.
- Enabled "cspect" support.

# 1.2.6
- Z80 unit tests fixed.
- Sprites/patterns view:
	- Grayscale palette exchanged by false colors palette.
	- Alternating colors for rows.
	- Visibility of anchor sprite is now taken into account.
- zrcp: Improved stability of socket connection.
- Disabled "cspect" support.

# 1.2.5
- Improved zsim performance when stepping over macro.
- Sprites/patterns view:
	- now also able to show 4 bit color pattern sprites.
	- improvements for relative sprites (but not fully working yet)

# 1.2.4
- cspect:
	- Logpoints working.
	- StepOut corrected.
- Fixed: Update of word register in case of byte register change (and vice versa).

# 1.2.3
- Fixed: crash when switching from ZEsarUX to CSpect.
- Manual change of PC (or SP) will update the shown file.
- zsim: cpu writing to ROM does not change the contents anymore.
- zsim: simulator exchanged. Is less buggy and 30% performance increase.
- cspect:
  - conditional breakpoints working.
  - watchpoints added.

# 1.2.2
- CSpect: timeout error if no response received.
- Fixed: "TypeError: cannot read property 'getObject' of undefined"
- ZEsarUX: Sprite palette colors corrected.
- CSpect: Improved RST 08 StepOver/Into handling.
- General stepOver improvement: stepOver now steps over whole line, e.g. macros, fake instructions, several instruction on one line.

# 1.2.1
- Renamed "Memory Pages" to "Slots".
- Added forgotten Z80N instructions.
- Fixed bug in sprite patterns display.
- Log of assertions now under 'DeZog' output.
- Fixed bug with repetitive StepIntos (and others) via key (F11).

# 1.2.0
- Basic CSpect support.

# 1.1.3
- Preparation for market place release.

# 1.1.2
- Small fix and cleanup.
- zsim:
  - "tbblueMemoryManagementSlots": slots can be read now.
  - Simulator view closed now after stopping debugging a unit test.

# 1.1.1
- 'movePCtoCursor' back in right-click menu.
- "z88dkMapFile" parameter: better support for z88dk labels.

# 1.1.0
- zsim:
	- Optimized handling of HALT instruction.
	- Added "tbblueMemoryManagementSlots".
	- New values for "visualMemory": "none", "64K", "ZX48", "ZX128" and "ZXNEXT"
	- Added "Z80N" instructions.
	- "vsyncInterrupt" introduced to enable the 20ms interrupt.

# 1.0.2
- Documentation update.
- Z80 unit tests fixed.
- Decorations (coverage, history spot, etc.) on disassembly improved.

# 1.0.1
- zsim: USR0 mode for 128K Spectrum.

# 1.0.0
- This release is meant for the market place to substitute z80-debug.

# 0.13.7
- zsim: Coupled ula screen update and interrupt.
- zrcp: fixed timeout for step-over/out.

# 0.13.6
- Refactoring: CallSerializer finally removed (!)
- "zrcp.loadDelay" launch.json parameter added. Default value is 100ms for Windows, 0ms for others. Adds an additional delay before loading the Z80 program as a workaround for the initial zesarux crash.
- debug_wait_before and debug_wait_after removed.
- zsim:
	- Code coverage can be disabled now.
	- More configurable. 'machine' removed but added:
		- loadZxRom
		- zxKeyboard
		- visualMemory
		- ulaScreen
		- memoryPagingControl

# 0.13.5
- zsim.cpuLoadInterruptRange introduced. Change the range for the average calculation.
- ZEsarUX: launch.json parameters "debug_wait_before" and "debug_wait_after" (in ms) are more accurate now.

# 0.13.4
- Internal simulator
	- Fix: Write-watchpoint was indicated as read-watchpoint.
	- Fix: corrected "LD (IX/IY+d),n".
	- Performance improvement
- ZEsarUX: automatic loading enabled again. But added launch.json parameters to wait before and after loading ("debug_wait_before" and "debug_wait_after" in ms).
- Visual update corrected after MovePcToCursor.

# 0.13.3
- PC jumps to correct location after state restore.
- Fixed 'continue' for ZEsarUX.
- ZEsarUX: automatic loading of the sna file disabled. Use "-e smartload full_path_to_your_sna_file" instead.

# 0.13.2
- Fix for "Fix including nested directories".
- Step history.
- A lot of refactoring regarding history/reverse debugging.
- True cpu history for internal simulator.

# 0.13.1
- Code coverage for internal simulator.
- Simulator: A StepInto will now do a single step also for LDIR, LDDR, CPIR, CPDR and HALT.

# 0.13.0
- New command: "clearAllDecorations".
- Command removed "clearCodeCoverage".

# 0.12.4
- remoteType "zxsim" renamed to "zsim".
- Simulator:
	- CPU load for simulator added.
	- Visual memory added.
	- loadObj supported.
	- state save/restore added
- ZEsarUX: using zsf for save state/restore.

# 0.12.3
- launch.json changes:
	- "zhostname" and "zport" removed. Use "hostname" and "port" under "zrcp" instead.
	- Configurations for "zxsim" ("machine") and "serial" ("baudrate", "port") added.
- Included rom in simulator.
- Added IM register.

# 0.12.2
- Package 'SerialPort' removed temporarily.

# 0.12.1
- Added simulator remoteType: 'zxsim'.
- Changed remoteType 'zxnext' to 'serial'.
- Simulation of ZX Spectrum keys.

# 0.12.0
- Changed remoteType 'zesarux' to 'zrcp'.
- Fixed bug "Debugging with source files is impossible when there are ORGs with non-increasing addresses"
- Added a Z80 simulator to fake the serial connection (not usable yet).
- Added remoteType 'zxnext' (not usable yet).

# 0.11.4
- Design document added to describe the process of adding a new Remote.

# 0.11.3
- Added remoteType to package.json.
- Fixed bug with callstack and RST.
- Fixed bug with stack for pushed values on top level.
- Fixed bug if no unit tests were configured.
- Label evaluation: Allow and evaluate "$" in EQU.
- Fixed bug with wrong order in call stack when disassembling.
- A lot of refactoring (handler -> Promises).

# 0.11.2
- More refactoring.

# 0.11.1
- Regrouping files in folders.

# 0.11.0
- The z80-debug adapter has been renamed to "DeZog".
- All references have been changed. Instead of "z80-debug" now "dezog" is used to refer to internal functions.

# 0.10.0
- Major redesign around Z80Registers to make it easier to add other remotes like a real ZXNext HW.

# 0.9.7
- Different way to step-over (SP).

# 0.9.6
- spotCount added. A list of instructions is highlighted that were executed just before and just after the current one.
- Fixed extended and real stack.
- Fix for coverage display after unit tests stopped.
- Fix for forward step during reverse debug (isCallOpcode corrected).
- Suppressed "Already enabled" errors.
- Prepared breakpoint decorations.

## 0.9.5
- Reverse debugging: Conditional breakpoints.
- Fixed moving of PC to cursor during reverse debugging.
- Changed reverse debug decoration to blue background due to performance reasons.

## 0.9.4
- Reverse debugging available.
	- Uses ZEsarUX cpu-history zrcp command.
	- Breakpoints (without condition) are evaluated.
- Fixed bug in disassembling ZX Next instruction PUSH nn.

## 0.9.3-2
- Fixed path problem for windows.

## 0.9.3-1
- Allows parsing of sjasmplus labels without ":".

## 0.9.2
- Fixed bug in register parsing.
- Changed to use ZEsarUX 'cpu-code-coverage' for decorating code coverage.
- Changed to use ZEsarUX 'extended-stack' for displaying the callstack. This makes it possible to highlight interrupts in the callstack.
- Fixed bug in sjasmplus parser (fake instructions).

## 0.9.1
- Fixed error in unit test stack label

## 0.9.0
- Unit Tests for assembler sources!
- Supports new enhanced breakpoint condition format of ZEsarUX.
- new setting 'loadObjs' to load object files.
- Requires ZEsarUX 8.0.

## 0.8.1
- Memory pages are shown in VARIABLES section.

## 0.8.0
- Support for sjasmplus v1.11.0 list file format.
- Fix of 'include' parsing for z88dk.

## 0.7.1
- Debug Console: Display of T-states while executing instructions or sub routine calls.
- Disassembler:
	- Corrected opcode "SUB A,s" to "SUB s".
	- Added new Z80N barrel shift and "JP (C)" opcodes.
	- Corrected "JP (IXY)".
- Fixed a bug in "startAutomatically".
- Corrected file association for z80asm.
- Default assembler changed to sjasmplus.
- Break reason now also shown at first breakpoint after launch.
- LOGPOINTs added.
- WPMEM now evaluates expression not just labels.
- Adjusted to changed sjasmplus list file format.
- Corrected association of list file line numbers with addresses.


## 0.7.0
- New assembler listings supported: "sjasmplus".
- Better support for z88dk-z80asm.
- New parameters "asm" and "srcDirs".
- '-eval' now evaluates also label names with a starting "_".
- Dropped support for label files. The labels are extracted anyway from the list file.
- Watches allow now more complex expressions not only labels. Now e.g. "dlistw+3" is supported.
- Changed appearance of memory viewer: Added a column header and a legend for the register colors.


## 0.6.2
- Debugging can now start immediately after loading the snapshot file. Requires ZEsarUX 7.2.
- Setting breakpoints from vscode without interrupting a running program.
- "startAutomatically" launch option working now.
- Option "loadSnap" replaced by "load". "load" allows for loading .sna and .tap files.
- "wpmem"/"assert" now disabled by default. It can be turned on manually or in the launch.json.
- ASSERTs now work similar to WPMEM. They are not combined with vscode breakpoints anymore.
- log configuration moved to the launch settings.
- socketTimeout configurable.

## 0.6.1
- Fixed Event-Stream vulnerability.
- Added breakpoint conditions that are translated into the ZEsarUX condition syntax.
- Added parsing for ASSERTs.
- New commands: "ASSERT enable|disable|status" (still experimental)
- "state save" now persistent.

## 0.6.0
- Changed handling of code areas without sources. These areas are now automatically disassembled.
- Disassembly done with z80dismblr.
- Disassembly option to deal with special 'rst 8' esxdos convention ("esxdosRst":true)
- Settings for "disassemblies" removed, superfluous.
- Internal logging disabled.
- RST improvements: call stack, step-over, step-out.

## 0.5.1
- Fixed hovering on IXL, IXH, IYL and IYH
- Renamed "resetOnStart" to "resetOnLaunch"
- New launch.json option "commandsAfterLaunch" to execute certain emulator commands right after the program-to-debug has been loaded.
- Changed 'Restart' behavior to overcome hang on restart.

## 0.5.0
- Uses new (ZEsarUX 7.1) and fast memory breakpoints for WPMEM watchpoints, see https://github.com/maziac/z80-debug/blob/master/documentation/Usage.md#wpmem
- Use of z80dismblr for disassembly.
- Improved disconnection handling.
- New command "-sprites" displays the sprites in a new window.
- New command "-patterns" displays the sprite patterns in a new window.
- New option for "-exec": "-view" redirects the output from console to a new view.
- Experimental implementation for "-state save|restore".

## 0.4.1
- Corrected setting of unverified breakpoints.
- Fixed error when fetching disassemblies.

## 0.4.0
- Settings cleaned up.
- Changing the program counter is now directly reflected in the UI.
- Memory viewer got an additional ASCII field.
- New debug command "-label" to output the number for a label.
- labels and constants are now also extracted from the asm files. I.e. in most cases it shouldn't be required to add a labels file anymore.
- Formatting distinguishes now between 'small values' and 'big values'.
- Basic support for z88dk z80asm.
- Improved documentation of the list files.

## 0.3.1
- Program Counter can be changed via menu.

## 0.3.0
- First release to market place.

## 0.2.0
- WPMEM: Persistent memory watchpoints added.
- Watches: now the size and type can be manually added.
- A memory viewer/editor has been added.
- console command to evaluate expressions/labels.

## 0.1.2
- Setting of breakpoints now also works even if mborik.z80-macroasm (or other Z80 extensions) are installed as well.

## 0.1.1
- Register parsing corrected.

## 0.1.0
Initial version.
Functionality:
- supports ZEsarUX emulator
- reads .list and .labels files
	- supports stepping through source code
	- either in .list file or in .asm files
- step-over, step-in, step-out, continue, pause
- display of
	- disassembly
	- Z80 registers
	- stack
	- callstack
- changing of Z80 registers from vscode IDE
- labels
	- number-label resolution, i.e. along with numbers also the corresponding label is displayed
- hovering
	- registers: reveals its contents and associated label
	- labels: reveals their value
- watches of labels
- formatting registers
	- customizable formatting for registers, e.g. format as hex and/or decimal and/or label etc.
	- different formatting for registers while hovering<|MERGE_RESOLUTION|>--- conflicted
+++ resolved
@@ -1,15 +1,13 @@
 # Changelog
-<<<<<<< HEAD
-# 3.5.2
+
+# 3.5.3
 - LOGPOINTs improved. It is now possible to do any maths with the LOGPOINTs. E.g. "b@(HL+2*A)" is a valid expression.
 - Fixed logpoints enabling/disabling while zsim assembly program is running.
 - If there is a problem with a logpoint it is now shown as warning to the user. Before it was silently ignored.
 - zsim: Command "-e zx81-basic-vars" to print all BASIC variables.
-=======
 
 # 3.5.2
 - "What's new" not shown on first installation.
->>>>>>> c2c2499d
 
 # 3.5.1
 - dezog.run: Fixed extensions. Now also .p81 and .81 files are supported (ZX81).
