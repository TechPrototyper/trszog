--- conflicted
+++ resolved
@@ -1,16 +1,14 @@
 # Changelog
 
-<<<<<<< HEAD
 # 1.6.0
 - "zsim": changed settings parameters:
 	- Removed: "visualMemory", "memoryPagingControl", "tbblueMemoryManagementSlots", "loadZxRom"
 	- Added: "memoryModel": "RAM", "ZX48K", "ZX128K", "ZXNEXT"
 	- Changed: "visualMemory" to boolean.
 - For Kris: Changed naming of "ASSERT" to "ASSERTION" to avoid conflicts with commented sjasmplus ASSERTs.
-=======
+
 # 1.5.4
-- Fixed# 34: Unverified breakpoints in version 1.5.3. Windows 10
->>>>>>> bc6fc537
+- Fixed# 34: Unverified breakpoints in version 1.5.3. Windows.
 
 # 1.5.3
 - Merged into master branch.
