--- conflicted
+++ resolved
@@ -869,12 +869,8 @@
 	 * @returns A relative path
 	 */
 	public static getRelFilePath(absFilePath: string): string {
-<<<<<<< HEAD
-		let filePath = absFilePath;
-=======
 		// If window paths, then make sure both path start with lower case letters for comparison. rootPath does already.
 		let filePath = UnifiedPath.getUnifiedPath(absFilePath);
->>>>>>> 5b6bd9a2
 		let rootPath = Utility.rootPath;
 		if (rootPath) {
 			if (!rootPath.endsWith('/'))
