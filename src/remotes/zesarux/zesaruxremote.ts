import {zSocket, ZesaruxSocket} from './zesaruxsocket';
import {Utility} from '../../misc/utility';
import {Labels} from '../../labels/labels';
import {Settings} from '../../settings/settings';
import {GenericWatchpoint, GenericBreakpoint} from '../../genericwatchpoint';
import {RemoteBase, RemoteBreakpoint} from '../remotebase';
import {ZesaruxCpuHistory, DecodeZesaruxHistoryInfo} from './zesaruxcpuhistory';
import {Z80RegistersClass, Z80Registers} from '../z80registers';
import {DecodeZesaruxRegisters, DecodeZesaruxRegistersColecovision, DecodeZesaruxRegistersZx128k, DecodeZesaruxRegistersZx16k, DecodeZesaruxRegistersZx48k, DecodeZesaruxRegistersZxNext} from './decodezesaruxdata';
import {CpuHistory, CpuHistoryClass} from '../cpuhistory';
import {PromiseCallbacks} from '../../misc/promisecallbacks';import {MemoryModelColecoVision, MemoryModelUnknown, MemoryModelZx128k, MemoryModelZx16k, MemoryModelZx48k, MemoryModelZxNextTwoRom} from '../MemoryModel/predefinedmemorymodels';



/// Minimum required ZEsarUX version.
const MIN_ZESARUX_VERSION = 10.3;


// Some Zesarux constants.
class Zesarux {
	static MAX_ZESARUX_BREAKPOINTS = 100;	///< max count of breakpoints.
	static MAX_BREAKPOINT_CONDITION_LENGTH = 256; ///< breakpoint condition string length.
	static MAX_MESSAGE_CATCH_BREAKPOINT = 4 * 32 - 1;	///< breakpoint condition should also be smaller than this.
}




/**
 * The representation of the ZEsarUX emulator.
 * It receives the requests from the DebugAdapter and communicates with
 * the ZesaruxSocket.
 */
export class ZesaruxRemote extends RemoteBase {
	/// Max count of breakpoints. Note: Number 100 is used for stepOut.
	static MAX_USED_BREAKPOINTS = Zesarux.MAX_ZESARUX_BREAKPOINTS - 1;

	/// The breakpoint used for step-out.
	static STEP_BREAKPOINT_ID = 100;

	// The associated Promise resolve. Stored here to be called at dispose.
	protected continueResolve?: PromiseCallbacks<string|undefined>;

	/// Array that contains free breakpoint IDs.
	private freeBreakpointIds = new Array<number>();

	/// The read ZEsarUx version number as float, e.g. 7.1. Is read directly after socket connection setup.
	public zesaruxVersion = 0.0;

	/// Set to true after 'terminate()' is called. Errors will not be sent
	/// when terminating.
	protected terminating = false;


	/// Constructor.
	constructor() {
		super();
		// Init
		this.supportsASSERTION = true;
		this.supportsWPMEM = true;
		this.supportsLOGPOINT = false;
		this.supportsBreakOnInterrupt = false;
		// Reverse debugging / CPU history
		CpuHistoryClass.setCpuHistory(new ZesaruxCpuHistory());
		CpuHistory.decoder = new DecodeZesaruxHistoryInfo();
	}


	/**
	 * Checks if there still is an open promise and runs it.
	 */
	public dispose() {
		// Check for open promise
		if (this.continueResolve) {
			// Call just to end
			this.continueResolve.resolve('');
			this.continueResolve = undefined;
		}
		// As last
		super.dispose();
	}


	/// Initializes the machine.
	public async doInitialization(): Promise<void> {
		// Create the socket for communication (not connected yet)
		this.setupSocket();

		// Connect zesarux debugger
		zSocket.connectDebugger();
	}


	/**
	 * Stops the emulator.
	 * This will disconnect the socket to zesarux and un-use all data.
	 * Called e.g. when vscode sends a disconnectRequest
	 * @param handler is called after the connection is disconnected.
	 */
	public async disconnect(): Promise<void> {
		await super.disconnect();
		if (!zSocket)
			return;
		return new Promise<void>(resolve => {
			// Terminate the socket
			zSocket.quit(() => {
				resolve();
			});
		});
	}


	/**
	 * Override removeAllListeners to remove listeners also from socket.
	 * @param event
	 */
	public removeAllListeners(event?: string | symbol | undefined): this {
		super.removeAllListeners();
		// Additionally remove listeners from socket.
		zSocket?.removeAllListeners();
		return this;
	}

	/**
	 * Initializes the socket to zesarux but does not connect yet.
	 * Installs handlers to react on connect and error.
	 */
	protected setupSocket() {
		ZesaruxSocket.Init();

		zSocket.on('log', msg => {
			// A (breakpoint) log message from Zesarux was received
			this.emit('debug_console', "Log: " + msg);
		});

		zSocket.on('warning', msg => {
			if (this.terminating)
				return;
			// Error message from Zesarux
			msg = "ZEsarUX: " + msg;
			this.emit('warning', msg);
		});

		zSocket.on('error', err => {
			if (this.terminating)
				return;
			// and terminate
			err.message += " (Error in connection to ZEsarUX!)";
			try {
				this.emit('error', err);
			}
			catch {};
		});
		zSocket.on('close', () => {
			if (this.terminating)
				return;
			this.listFrames.clear();
			this.breakpoints.length = 0;
			// and terminate
			const err = new Error('ZEsarUX terminated the connection!');
			try {
				this.emit('error', err);
			}
			catch {};
		});
		zSocket.on('end', () => {
			if (this.terminating)
				return;
			// and terminate
			const err = new Error('ZEsarUX terminated the connection!');
			try {
				this.emit('error', err);
			}
			catch {};
		});
		zSocket.on('connected', async () => {
			if (this.terminating)
				return;

			try {
				// Initialize
				await zSocket.sendAwait('close-all-menus');
				await zSocket.sendAwait('about');
				const data = await zSocket.sendAwait('get-version');
				// e.g. "7.1-SN"
				this.zesaruxVersion = parseFloat(data);
				// Check version
				if (this.zesaruxVersion < MIN_ZESARUX_VERSION) {
					zSocket.quit();
					const err = new Error('Please update ZEsarUX. Need at least version ' + MIN_ZESARUX_VERSION + '.');
					try {
						this.emit('error', err);
					}
					catch {};
					return;
				}

<<<<<<< HEAD
=======
				// TODO: Remove when ZEsarUX 10.3 is released. Also set MIN_ZESARUX_VERSION to 10.3
				if (this.zesaruxVersion >= 10.2) {
					zSocket.quit();
					const err = new Error('Please use only a ZEsarUX version <= 10.1. At the moment 10.2 and higher is incompatible with DeZog.');
					try {
						this.emit('error', err);
					}
					catch {};
					return;
				}


>>>>>>> 8962ff12
				// Allow extensions
				this.zesaruxConnected();

				// Wait for previous command to finish
				await zSocket.executeWhenQueueIsEmpty();

				const debug_settings = (Settings.launch.zrcp.skipInterrupt) ? 32 : 0;
				await zSocket.sendAwait('set-debug-settings ' + debug_settings);

				// Reset the cpu before loading.
				if (Settings.launch.zrcp.resetOnLaunch)
					await zSocket.sendAwait('hard-reset-cpu');

				// Enter step-mode (stop)
				await zSocket.sendAwait('enter-cpu-step');

				//await zSocket.executeWhenQueueIsEmpty();
				const waitBeforeMs = Settings.launch.zrcp.loadDelay;
				await Utility.timeout(waitBeforeMs);

				// Load executable
				await this.load();

				// Get the machine type, e.g. tbblue, zx48k etc.
				// Is required to find the right slot/bank paging.
				// Distinguished are only: 48k, 128k and tbblue.
				const mtResp = await zSocket.sendAwait('get-current-machine') as string;
				const machineType = mtResp.toLowerCase();
				if (machineType.includes("tbblue") || machineType.includes("zx spectrum next")) {
					// "ZX Spectrum Next" since zesarux 9.2.
					// 8x8k banks
					Z80Registers.decoder = new DecodeZesaruxRegistersZxNext();
					this.memoryModel = new MemoryModelZxNextTwoRom();
				}
				else if (machineType.includes("128k")) {
					// 4x16k banks
					Z80Registers.decoder = new DecodeZesaruxRegistersZx128k();
					this.memoryModel = new MemoryModelZx128k();
				}
				else if (machineType.includes("48k")) {
					// 4x16k banks
					Z80Registers.decoder = new DecodeZesaruxRegistersZx48k();
					this.memoryModel = new MemoryModelZx48k();
				}
				else if (machineType.includes("16k")) {
					// 4x16k banks
					Z80Registers.decoder = new DecodeZesaruxRegistersZx16k();
					this.memoryModel = new MemoryModelZx16k();
				}
				else if (machineType.includes("colecovision")) {
					// 4 Banks
					Z80Registers.decoder = new DecodeZesaruxRegistersColecovision();
					this.memoryModel = new MemoryModelColecoVision();
				}
				else {
					// For all others:
					Z80Registers.decoder = new DecodeZesaruxRegisters(1);
					this.memoryModel = new MemoryModelUnknown();
				}
				// Init
				this.memoryModel.init();

				// Initialize more
				await this.initAfterLoad();

				// Send 'initialize' to Machine.
				this.emit('initialized');
			}
			catch (e) {
				// Some error occurred
				try {
					this.emit('error', e);
				}
				catch {};
			}
		});
	}


	/**
	 * Does the initialization necessary after a load or state restore.
	 */
	protected async initAfterLoad(): Promise<void> {
		// Initialize breakpoints
		await this.initBreakpoints();

		// Code coverage
		if (Settings.launch.history.codeCoverageEnabled) {
			await zSocket.sendAwait('cpu-code-coverage enabled yes', true);	// suppress any error
			await zSocket.sendAwait('cpu-code-coverage clear');
		}
		else
			await zSocket.sendAwait('cpu-code-coverage enabled no', true);	// suppress any error

		// Reverse debugging.
		CpuHistory.init();

		// Enable extended stack
		await zSocket.sendAwait('extended-stack enabled no', true);	// bug in ZEsarUX
		await zSocket.sendAwait('extended-stack enabled yes');
	}


	/**
	 * Is called right after Zesarux has been connected and the version info was read.
	 * Can be overridden to check for extensions.
	 */
	protected zesaruxConnected() {
		// For standard Zesarux do nothing special
	}


	/**
	 * Initializes the zesarux breakpoints.
	 * Override this if fast-breakpoints should be used.
	 */
	protected async initBreakpoints(): Promise<void> {
		// Clear memory breakpoints (watchpoints)
		await zSocket.sendAwait('clear-membreakpoints');

		// Clear all breakpoints
		await zSocket.sendAwait('enable-breakpoints', true);
		await this.clearAllZesaruxBreakpoints();

		// Init breakpoint array
		this.freeBreakpointIds.length = 0;
		for (let i = ZesaruxRemote.MAX_USED_BREAKPOINTS; i > 0; i--)  // 1-99
			this.freeBreakpointIds.push(i);
	}


	/**
	 * Retrieves the slots from zesarux directly.
	 */
	protected async getSlotsFromEmulator(): Promise<number[]> {
		// Check if in reverse debugging mode
		// In this mode registersCache should be set and thus this function is never called.
		Utility.assert(CpuHistory);
		Utility.assert(!CpuHistory.isInStepBackMode());

		// Decode
		const slotsString: string = await zSocket.sendAwait('get-memory-pages');
		const slotsStringArray = slotsString.split(' ');
		// Check for no slots
		let slots;
		let count = slotsStringArray.length - 1;
		switch (count) {
			case 4:
				// ZX128, e.g. RO1 RA5 RA2 RA0
				for (let i = 0; i < count; i++)
					slotsStringArray[i] = slotsStringArray[i].substring(1);	// Skip "R"
			// Flow through
			case 8:
				// ZXNext
				slots = new Array<number>(count);
				for (let i = 0; i < count; i++) {
					const bankString = slotsStringArray[i];
					const type = bankString.substring(0, 1);
					const rest = bankString.substring(1);
					let bankNumber = parseInt(rest);
					if (type == 'O') {
						// Beginning with 0xFE is ROM
						bankNumber += 0xFE;
					}
					slots[i] = bankNumber;
				}
				break;
			default:
				// No slots
				slots = new Array<number>(count);
				break;
		}
		return slots;
	}


	/**
	 * If cache is empty retrieves the registers from
	 * the Remote.
	 */
	public async getRegistersFromEmulator(): Promise<void> {
		// Check if in reverse debugging mode
		// In this mode registersCache should be set and thus this function is never called.
		Utility.assert(CpuHistory);
		Utility.assert(!CpuHistory.isInStepBackMode());

		// Get new (real emulator) data
		const data = await zSocket.sendAwait('get-registers');
		// Store data: e.g: "PC=8000 SP=6000 AF=0054 BC=8000 HL=2d2b DE=5cdc IX=ff3c IY=5c3a AF'=0044 BC'=0000 HL'=2758 DE'=369b I=3f R=00  F=-Z-H-P-- F'=-Z---P-- MEMPTR=0000 IM1 IFF-- VPS: 0 MMU=80028003000a000b0004000500000001"
		Z80Registers.setCache(data);
	}


	/**
	 * Sets the value for a specific register.
	 * Reads the value from the emulator and returns it in the promise.
	 * Note: if in reverse debug mode the function should do nothing and the promise should return the previous value.
	 * @param register The register to set, e.g. "BC" or "A'". Note: the register name has to exist. I.e. it should be tested before.
	 * @param value The new register value.
	 */
	public async setRegisterValue(register: string, value: number) {
		// Set value
		await zSocket.sendAwait('set-register ' + register + '=' + value);
		// Get real value (should be the same as the set value)
		await this.getRegistersFromEmulator();
	}


	/**
	 * Sets the slot to a specific bank.
	 * Used by the unit tests.
	 * Supports only tbblue.
	 * @param slot The slot to set.
	 * @param bank The bank for the slot.
	 */
	public async setSlot(slotIndex: number, bank: number): Promise<void> {
		await zSocket.sendAwait('tbblue-set-register ' + (0x50 + slotIndex) + ' ' + bank);
	}


	/**
	 * Checks the stack entry type for the given value.
	 * For ZEsarUX the extended stack is used, i.e. the 'stackEntryValue'
	 * already contains the type.
	 * An 'extended-stack' response from ZEsarUx looks like:
	 * 15F7H maskable_interrupt
	 * FFFFH push
	 * 15E1H call
	 * 0000H default
	 * @param stackEntryValue E.g. "3B89"
	 * @returns {name, callerAddr}
	 * if there was a CALL or RST
	 * - name: The label name or the hex string of the called address
	 * - callerAddr: The caller address of the subroutine
	 * Otherwise undefined.
	 */
	protected getStackEntryType(stackEntryValue: string): Promise<{name: string, callerAddr: number} | undefined> {
		// Get type
		const type = stackEntryValue.substring(5);
		if (type == 'call' || type == 'rst') {
			// Get the addresses
			return super.getStackEntryType(stackEntryValue);
		}

		return new Promise<{name: string, callerAddr: number} | undefined>(resolve => {
			if (type.includes('interrupt')) {
				// Interrupt
				const retAddr = parseInt(stackEntryValue, 16);
				resolve({name: this.getInterruptName(), callerAddr: retAddr});
			}
			else {
				// Some pushed value
				resolve(undefined);
			}
		});
	}


	/**
	 * Returns the stack as array.
	 * Oldest element is at index 0.
	 * 64k addresses.
	 * @returns The stack, i.e. the word values from topOfStack to SP.
	 * But no more than about 100 elements.
	 * The values are returned as hex string with additional from the
	 * ZEsarUX extended stack, e.g.:
	 *  15F7H maskable_interrupt
	 * FFFFH push
	 * 15E1H call
	 * 0000H default
	 */
	public async getStackFromEmulator(): Promise<Array<string>> {
		// Get normal callstack
		const stack = await super.getStackFromEmulator();
		// Get e-stack
		const depth = stack.length;
		if (depth == 0) {
			return stack;
		}
		// Get extended stack from zesarux
		let data = await zSocket.sendAwait('extended-stack get ' + depth);
		data = data.replace(/\r/gm, "");
		const zStack = data.split('\n');
		let len = zStack.length - 1;
		zStack.splice(len);	// ignore last (is empty)
		if (depth < len)
			len = depth;
		// Mix stacks
		for (let i = 0; i < len; i++) {
			const type = zStack[i].substring(5);
			// Add to original stack
			stack[depth - 1 - i] += type;
		}
		return stack;
	}


	/**
	 * 'continue' debugger program execution.
	 * @returns A Promise with a string containing the break reason.
	 * Is called when it's stopped e.g. when a breakpoint is hit.
	 * reason contains the stop reason as string.
	 */
	public async continue(): Promise<string> {
		return new Promise<string>(resolve => {
			// Remember the promise resolve for dispose
			Utility.assert(!this.continueResolve);
			this.continueResolve = new PromiseCallbacks<string>(this, 'continueResolve', resolve);

			// Run
			zSocket.sendInterruptableRunCmd(async text => {
				// (could take some time, e.g. until a breakpoint is hit)
				// Clear register cache
				await this.getRegistersFromEmulator();
				await this.getCallStackFromEmulator();
				// Handle code coverage
				await this.handleCodeCoverage();
				// The reason is the 2nd line
				let breakReasonString = this.getBreakReason(text);

				// Check if it was an ASSERTION
				const pcLong = this.getPCLong();
				const abps = this.assertionBreakpoints.filter(abp => abp.longAddress == pcLong);
				for (const abp of abps) {
					let conditionTrue = true;
					if (abp.condition != undefined) {
						try {
							const evalCond = Utility.evalExpression(abp.condition, true);
							conditionTrue = (evalCond != 0);
						}
						catch (e) {}	// Ignore errors
					}
					if (conditionTrue) {
						const assertionCond = Utility.getAssertionFromCondition(abp.condition);
						//reasonString = "Assertion failed: " + assertionCond;
						const replaced = Utility.replaceVarsWithValues(assertionCond);
						breakReasonString = "Assertion failed: " + replaced;
					}
				}

				// Read the spot history
				await CpuHistory.getHistorySpotFromRemote();
				// Call handler
				this.continueResolve!.resolve(breakReasonString);
			});
		});
	}


	/**
	 * Extracts the break reason from the zesarux text returned for the zrcp "run"
	 * command.
	 * @param text E.g. Running until a breakpoint, key press or data sent, menu opening or other event
	 * Breakpoint fired: PC=811FH AND (A<>0)
	 *   811F LD A,03"
	 * @returns E.g. "Breakpoint fired: PC=811FH AND (A<>0)"
	 */
	protected getBreakReason(text: string): string {
		// The reason is the 2nd line
		let result;
		const textArray = text.split('\n');
		for (const reason of textArray)
			if ((reason.indexOf('point hit') >= 0) || (reason.indexOf('point fired') >= 0)) {
				result = reason;
				break;
			}
		return result;
	}


	/**
	  * 'pause' the debugger.
	  */
	public async pause(): Promise<void> {
		// Send anything through the socket
		zSocket.sendBlank();
	}


	/**
	 * 'step over' an instruction in the debugger.
	 * @returns A Promise with a string with the break reason.
	 * Or 'undefined' if no reason.
	 */
	public async stepOver(): Promise<string | undefined> {
		return new Promise<string | undefined>(async resolve => {
			// Zesarux is very special in the 'step-over' behavior.
			// In case of e.g a 'jp cc, addr' it will never return
			// if the condition is met because
			// it simply seems to wait until the PC reaches the next
			// instruction what, for a jp-instruction, obviously never happens.
			// Therefore a 'step-into' is executed instead. The only problem is that a
			// 'step-into' is not the desired behavior for a CALL.
			// Furthermore we don't get a break reason for a zesarux step-over.
			// I.e. if a step-over is interrupted by a breakpoint zesarux breaks at the breakpoint
			// but does not show a reason.
			// Therefore the CALL and RST are executed with a "run".
			// All others are executed with a step-into.
			// Only exception is LDDR etc. Those are executed as step-over.

			// Remember the promise resolve for dispose
			Utility.assert(!this.continueResolve);
			this.continueResolve = new PromiseCallbacks<string>(this, 'continueResolve', resolve);

			const pc = Z80Registers.getPC();
			const disasm = await zSocket.sendAwait('disassemble ' + pc);
			// Check if this was a "CALL something" or "CALL n/z,something"
			const opcode = disasm.substring(7, 7+4);

			// For RST and CALL we break when SP reaches the current SP again.
			// This is better than setting a PC breakpoint. A PC breakpoint is maybe never
			// reached if the stack is manipulated.
			// A SP breakpoint might be hit when the stack is being manipulated, but at least it
			// is hit and does not run forever.
			if (opcode == "RST " || opcode == "CALL") {
				// Set condition
				const sp = Z80Registers.getSP();
				const condition = 'SP>=' + sp;
				// We do a "run" instead of a step-into/over
				// Set action first (no action).
				const bpId = ZesaruxRemote.STEP_BREAKPOINT_ID;
				// Clear register cache
				//Z80Registers.clearCache();
				// Set breakpoint
				await this.sendSetBreakpoint(bpId, condition);

				// Run
				zSocket.sendInterruptableRunCmd(async text => {
					// (could take some time, e.g. until a breakpoint is hit)
					// Clear register cache
					await this.getRegistersFromEmulator();
					await this.getCallStackFromEmulator();
					// Handle code coverage
					await this.handleCodeCoverage();

					// Break reason
					let breakReasonString;
					// Check if temporary breakpoint hit
					const spAfter = Z80Registers.getSP();
					if (spAfter < sp) {
						// Some other breakpoint was hit.
						// The break reason is in the returned text
						breakReasonString = this.getBreakReason(text);
					}

					// Disable breakpoint
					await zSocket.sendAwait('disable-breakpoint ' + bpId);
					// Read the spot history
					await CpuHistory.getHistorySpotFromRemote();

					this.continueResolve!.resolve(breakReasonString);
				});
			}
			else {
				// "normal" opcode, just check for repetitive ones
				const cmd = (opcode == "LDIR" || opcode == "LDDR" || opcode == "CPIR" || opcode == "CPDR") ? 'cpu-step-over' : 'cpu-step';
				// Clear register cache
				//Z80Registers.clearCache();
				const result = await zSocket.sendAwait(cmd);
				// Clear cache
				await this.getRegistersFromEmulator();
				await this.getCallStackFromEmulator();
				// Handle code coverage
				await this.handleCodeCoverage();
				// Call handler
				const breakReasonString = this.getBreakReason(result);
				// Read the spot history
				await CpuHistory.getHistorySpotFromRemote();
				this.continueResolve.resolve(breakReasonString);
			}
		});
	}


	/**
	 * 'step into' an instruction in the debugger.
	 * @returns A Promise with a string with the break reason.
	 * Or 'undefined' if no reason.
	 */
	public async stepInto(): Promise<string | undefined> {
		return new Promise<string | undefined>(async resolve => {
			// Remember the promise resolve for dispose
			Utility.assert(!this.continueResolve);
			this.continueResolve = new PromiseCallbacks<string>(this, 'continueResolve', resolve);

			// Normal step into.
			await zSocket.sendAwait('cpu-step');
			// Clear cache
			await this.getRegistersFromEmulator();
			await this.getCallStackFromEmulator();
			// Handle code coverage
			await this.handleCodeCoverage();
			// Read the spot history
			await CpuHistory.getHistorySpotFromRemote();
			this.continueResolve.resolve(undefined);
		});
	}


	/**
	 * Resets the T-States counter. Used before stepping to measure the
	 * time.
	 */
	public async resetTstates(): Promise<void> {
		await zSocket.sendAwait('reset-tstates-partial');
	}


	/**
	 * Returns the number of T-States (since last reset).
	 * @returns The number of T-States or 0 if not supported.
	 */
	public async getTstates(): Promise<number> {
		const data = await zSocket.sendAwait('get-tstates-partial');
		const tStates = parseInt(data);
		return tStates;
	}


	/**
	 * Returns the current CPU frequency
	 * @returns The CPU frequency in Hz (e.g. 3500000 for 3.5MHz) or 0 if not supported.
	 */
	public async getCpuFrequency(): Promise<number> {
		const data = await zSocket.sendAwait('get-cpu-frequency');
		const cpuFreq = parseInt(data);
		return cpuFreq;
	}


	/**
	 * Reads the coverage addresses and clears them in ZEsarUX.
	 */
	protected async handleCodeCoverage(): Promise<void> {
		// Check if code coverage is enabled
		if (!Settings.launch.history.codeCoverageEnabled)
			return;

		// Get coverage
		const data = await zSocket.sendAwait('cpu-code-coverage get');
		// Check for error
		if (data.startsWith('Error'))
			return;
		// Get slots
		//this.getRegisters().then(() => {
		// Get current slots
		const slots = Z80Registers.getSlots();
		// Parse data and collect addresses
		const addresses = new Set<number>();
		const length = data.length;
		for (let k = 0; k < length; k += 5) {
			const addressString = data.substring(k, k + 4);
			const address = parseInt(addressString, 16);
			// Change to long address
			// Note: this is not 100% correct, i.e. if the slots have changed during execution the wrong values are displayed here.
			// But since ZEsarUX only returns 64k addresses it is all that
			// can be done here.
			const longAddress = Z80Registers.createLongAddress(address, slots);
			addresses.add(longAddress);
		}
		// Clear coverage in ZEsarUX
		await zSocket.sendAwait('cpu-code-coverage clear');
		// Emit code coverage event
		this.emit('coverage', addresses);
	}


	/**
	 * 'step out' of current subroutine.
	 * @returns A Promise with a string containing the break reason.
	 */
	public async stepOut(): Promise<string | undefined> {
		return new Promise<string | undefined>(async resolve => {
			// Zesarux does not implement a step-out. Therefore we analyze the call stack to
			// find the first return address.
			// Then a breakpoint is created that triggers when an executed RET is found  the SP changes to that address.
			// I.e. when the RET (or (RET cc) gets executed.

			// Remember the promise resolve for dispose
			Utility.assert(!this.continueResolve);
			this.continueResolve = new PromiseCallbacks<string>(this, 'continueResolve', resolve);

			// Get SP
			const sp = Z80Registers.getSP();

			// calculate the depth of the call stack
			let depth = this.topOfStack - sp;
			if (depth > ZesaruxRemote.MAX_STACK_ITEMS)
				depth = ZesaruxRemote.MAX_STACK_ITEMS;
			if (depth == 0) {
				// no call stack, nothing to step out, i.e. immediately return
				this.continueResolve.resolve("Call stack empty");
				return;
			}
			else if (depth < 0) {
				// Callstack corrupted?
				this.continueResolve.resolve("SP above topOfStack. Stack corrupted?");
				return;
			}

			// get stack from zesarux
			let data: string = await zSocket.sendAwait('extended-stack get ' + depth);
			data = data.replace(/\r/gm, "");
			const zStack = data.split('\n');
			zStack.splice(zStack.length - 1);	// ignore last (is empty)

			// Loop through stack:
			let bpSp = sp;
			for (const addrTypeString of zStack) {
				// Increase breakpoint address
				bpSp += 2;
				// Split address and type
				const type = addrTypeString.substring(6);
				if (type == "call" || type == "rst" || type.includes("interrupt")) {
					//const addr = parseInt(addrTypeString,16);
					// Caller found, set breakpoint: when SP gets 2 bigger than the current value.
					const bpId = ZesaruxRemote.STEP_BREAKPOINT_ID;
					// Note: PC=PEEKW(SP-2) finds an executed RET.
					const condition = 'PC=PEEKW(SP-2) AND SP>=' + bpSp;
					// Set breakpoint
					await this.sendSetBreakpoint(bpId, condition);

					// Clear register cache
					//Z80Registers.clearCache();
					// Run
					zSocket.sendInterruptableRunCmd(async text => {	// NOSONAR
						// (could take some time, e.g. until a breakpoint is hit)
						// Clear register cache
						await this.getRegistersFromEmulator();
						await this.getCallStackFromEmulator();
						// Handle code coverage
						await this.handleCodeCoverage();

						// Break reason
						let breakReasonString;
						// Check if temporary breakpoint hit
						const pcAfter = Z80Registers.getPC();
						const spAfter = Z80Registers.getSP();
						const data = await this.readMemoryDump(spAfter - 2, 2);
						const peekw = data[0] + 256 * data[1];
						if (spAfter < bpSp || pcAfter != peekw) {
							// Some other breakpoint was hit.
							// The break reason is in the returned text
							breakReasonString = this.getBreakReason(text);
						}

						// Disable breakpoint
						await zSocket.sendAwait('disable-breakpoint ' + bpId);
						// Read the spot history
						await CpuHistory.getHistorySpotFromRemote();
						this.continueResolve!.resolve(breakReasonString);
					});

					// Return on a CALL etc.
					return;
				}
			}

			// If we reach here the stack was either empty or did not contain any call, i.e. nothing to step out to.
			this.continueResolve.resolve(undefined);
		});
	}



	/**
	 * Sets one watchpoint in the remote.
	 * Watchpoints result in a break in the program run if one of the addresses is written or read to.
	 * It uses ZEsarUX new fast 'memory breakpoints' for this if the breakpoint has no additional condition.
	 * If it has a condition: not implemented.
	 * @param wp The watchpoint to set.
	 */
	public async setWatchpoint(wp: GenericWatchpoint): Promise<void> {
		// Check if condition is used
		if (wp.condition && wp.condition.length > 0) {
			// OPEN: ZEsarUX does not allow for memory breakpoints plus conditions.
			// Will most probably never be implemented by Cesar.
			// I leave this open mainly as a reminder.
			// At the moment no watchpoint will be set if an additional condition is set.
		}
		else {
			// This is the general case. Just add a breakpoint on memory access.
			let type = 0;
			if (wp.access.indexOf('r') >= 0)
				type |= 0x01;
			if (wp.access.indexOf('w') >= 0)
				type |= 0x02;

			// Create watchpoint with range
			const size = wp.size;
			let addr = wp.longOr64kAddress & 0xFFFF;
			await zSocket.sendAwait('set-membreakpoint ' + addr.toString(16) + 'h ' + type + ' ' + size);
		}
	}


	/**
	 * Removes one watchpoint from the remote and removes it from the 'watchpoints' list.
	 * Promises is execute when last watchpoint has been set.
	 * @param wp The watchpoint to remove. Will set 'bpId' in the 'watchPoint' to undefined.
	 */
	public async removeWatchpoint(wp: GenericWatchpoint): Promise<void> {
		// Clear watchpoint with range
		const size = wp.size;
		let addr = wp.longOr64kAddress & 0xFFFF;
		await zSocket.sendAwait('set-membreakpoint ' + addr.toString(16) + 'h 0 ' + size);
	}


	/**
	 * Enables/disables all assertion breakpoints set from the sources.
	 * Promise is called when ready.
	 * @param enable true=enable, false=disable.
	 */
	public async enableAssertionBreakpoints(enable: boolean): Promise<void> {
		if (enable) {
			for (let abp of this.assertionBreakpoints) {
				// Set breakpoint
				if (!abp.bpId) {
					abp.bpId = await this.setBreakpointZesarux(abp.longAddress, abp.condition);
				}

			}
		}
		else {
			// Loop reverse (just to re-use the same IDs if multiple disable/enable are done)
			for (let i = this.assertionBreakpoints.length - 1; i >= 0; i--) {
				const abp = this.assertionBreakpoints[i];
				// Remove breakpoint
				if (abp.bpId) {
					await this.removeBreakpointZesarux(abp.bpId);
					abp.bpId = undefined;
				}
			}
		}
		this.assertionBreakpointsEnabled = enable;
	}


	/**
	 * Set all log points.
	 * Called only once.
	 * Promise is called after the last logpoint is set.
	 * @param logpoints A list of addresses to put a log breakpoint on.
	 * @param enable Enable or disable the logpoints.
	 */
	public async enableLogpoints(logpoints: Array<GenericBreakpoint>, enable: boolean): Promise<void> {
		Utility.assert(false);	// override this
	}


	/**
	 * Enables/disables all logpoints for a given group.
	 * Promise is called all logpoints are set.
	 * @param group The group to enable/disable. If undefined: all groups. E.g. "UNITTEST".
	 * @param enable true=enable, false=disable.
	 */
	public async enableLogpointGroup(group: string, enable: boolean): Promise<void> {
		if (this.logpoints.size > 0)
			this.emit('warning', 'ZEsarUX does not support logpoints.');
	}


	/**
	 * Converts a condition into the format that ZEsarUX uses.
	 * With version 8.0 ZEsarUX got a new parser which is very flexible,
	 * so the condition is not changed very much.
	 * Only the C-style operators like "&&", "||", "==", "!=" are added.
	 * Furthermore "b@(...)" and "w@(...)" are converted to "peek(...)" and "peekw(...)".
	 * And "!(...)" is converted to "not(...)" (only with brackets).
	 * Note: The original ZEsarUX operators are not forbidden. E.g. "A=1" is allowed as well as "A==1".
	 * Labels: ZESarUX does not know the labels only addresses. Therefore all
	 * labels need to be evaluated first and converted to addresses.
	 * @param condition The general condition format, e.g. "A < 10 && HL != 0".
	 * Even complex parenthesis forms are supported, e.g. "(A & 0x7F) == 127".
	 * @returns The zesarux format.
	 */
	protected convertCondition(condition?: string): string | undefined {
		if (!condition || condition.length == 0)
			return '';	// No condition

		// Simplify assertions
		if (condition == '!(false)')
			return '';	// Always true

		// Convert labels
		let regex = /\b[_a-z][\.0-9a-z_]*\b/gi;
		let conds = condition.replace(regex, label => {
			// Check if register
			if (Z80RegistersClass.isRegister(label))
				return label;
			// Convert label to number.
			let addr = Labels.getNumberForLabel(label);
			// If undefined, don't touch it.
			if (addr == undefined)
				return label;
			addr &= 0xFFFF;	// for conditions only 64k are used
			return addr.toString();
		});

		// Convert operators
		conds = conds.replace(/==/g, '=');
		conds = conds.replace(/!=/g, '<>');
		conds = conds.replace(/&&/g, ' AND ');
		conds = conds.replace(/\|\|/g, ' OR ');
		conds = conds.replace(/==/g, '=');
		conds = conds.replace(/!/g, 'NOT');

		// Convert hex numbers ("0x12BF" -> "12BFH")
		conds = conds.replace(/0x[0-9a-f]+/gi, value => {
			const valh = value.substring(2) + 'H';
			return valh;
		});

		//console.log('Converted condition "' + condition + '" to "' + conds);
		return conds;
	}



	/**
	 * Sets the breakpoint at zesarux but does not update this.breakpoints.
	 * I.e. this function can be used by ASSERTIONs as well.
	 * @param address The (long) address to break on. If address is < 0 then only the condition is used.
	 * @param bpCondition An additional condition. May also be undefined or ''.
	 * @returns A breakpoint ID (1-100 for zesarux). Or 0 if an error occurred.
	 */
	public async setBreakpointZesarux(address: number, bpCondition?: string): Promise<number> {
		// Get condition
		let zesaruxCondition = this.convertCondition(bpCondition);
		if (zesaruxCondition == undefined) {
			this.emit('warning', "Breakpoint: Can't set condition: " + (bpCondition || ''));
			return 0;
		}

		// Get free id
		const bpId = this.freeBreakpointIds.pop();
		if (bpId == undefined)
			return 0;	// no free ID

		// Create condition from address and bp.condition
		let condition = '';
		if (address >= 0) {
			condition = 'PC=0' + Utility.getHexString(address & 0xFFFF, 4) + 'h';
			// Add check for long BP
			let bank = Z80RegistersClass.getBankFromAddress(address);
			if (bank != -1) {
				// Yes, it's a long address
				// Check for ZX128K: ZEsarUX uses different wording:
				if (this.memoryModel instanceof MemoryModelZx128k) {
					// ZX128K:
					// 0000-3FFF:	ROM
					// 4000-BFFF: 	-
					// C000-FFFF:	RAM
					const addr = address & 0xFFFF;
					if (addr <= 0x3FFF) {
						// Treat ROM banks special for ZEsarUX
						bank = (bank & 0x01);
						condition += ' and ROM=' + bank;
					}
					else if (addr >= 0xC000) {
						// RAM
						condition += ' and RAM=' + bank;
					}
				}
				else if (this.memoryModel instanceof MemoryModelZxNextTwoRom) {
					// ZXNext
					const slot = Z80Registers.getSlotFromAddress(address);
					// Treat ROM banks special for ZEsarUX
					if (bank == 0xFE)
						bank = 0x8000;
					else if (bank == 0xFF)
						bank = 0x8001;
					condition += ' and SEG' + slot + '=' + bank;
				}
			}
			// Add BP condition
			if (zesaruxCondition.length > 0) {
				condition += ' and ';
				zesaruxCondition = '(' + zesaruxCondition + ')';
			}
		}
		if (zesaruxCondition.length > 0)
			condition += zesaruxCondition;

		// Set breakpoint
		await this.sendSetBreakpoint(bpId, condition);

		// Return
		return bpId;
	}


	/** The setting of the breakpoint for zrcp was centralized in this function to ease
	 * making changes for the zesarux versions.
	 * With zesarux version 10.3 this should be finally changed (about May-2023).
	 * Version 10.2 is not supported (as it opens a window after the zrcp connection).
	 * Version 10.1 is supported with the old breakpoint actions ("prints"). This is also
	 * the only version that DeZog 2.7.x supports.
	 * @param bpId The breakpoint id to use.
	 * @param condition A breakpoint condition.
	 */
	protected async sendSetBreakpoint(bpId: number, condition: string) {
		// For zesarux version 10.1:
		// Set action first (no action)
		// await zSocket.sendAwait('set-breakpointaction ' + bpId + ' prints breakpoint ' + bpId);
		// // Set the breakpoint
		// await zSocket.sendAwait('set-breakpoint ' + bpId + ' ' + condition);
		// // Enable the breakpoint
		// await zSocket.sendAwait('enable-breakpoint ' + bpId);

		// For zesarux version 10.3:
		// Set action first (no action)
		await zSocket.sendAwait('set-breakpointaction ' + bpId);	// Since ZEsarUX 10.2 an empty breakpoint action is required.
		// Set the breakpoint
		await zSocket.sendAwait('set-breakpoint ' + bpId + ' ' + condition);
		// Enable the breakpoint
		await zSocket.sendAwait('enable-breakpoint ' + bpId);
	}


	/**
	 * Clears one breakpoint at zesarux.
	 * Does not affect the this.breakpoints list.
	 * @param bpId The breakpoint ID to remove.
	 */
	protected async removeBreakpointZesarux(bpId: number): Promise<void> {
		// Disable breakpoint
		await zSocket.sendAwait('disable-breakpoint ' + bpId);
		this.freeBreakpointIds.push(bpId);
	}


	/*
	 * Sets breakpoint in the zesarux debugger.
	 * Sets the breakpoint ID (bpId) in bp.
	 * @param bp The breakpoint. If bp.address is >= 0 then it adds the condition "PC=address".
	 * @returns The used breakpoint ID. 0 if no breakpoint is available anymore.
	 */
	public async setBreakpoint(bp: RemoteBreakpoint): Promise<number> {
		// Check for logpoint (not supported)
		if (bp.log) {
			this.emit('warning', 'ZEsarUX does not support logpoints ("' + bp.log + '").');
			// set to unverified
			bp.longAddress = -1;
			return 0;
		}

		// Set breakpoint
		const bpId = await this.setBreakpointZesarux(bp.longAddress, bp.condition);
		// Check for error
		if (bpId <= 0) {
			// set to unverified
			bp.longAddress = -1;
			return 0
		}

		// Add bp Id
		bp.bpId = bpId;

		// Add to list
		this.breakpoints.push(bp);
		// Return
		return bp.bpId;
	}


	/**
	 * Clears one breakpoint.
	 */
	public async removeBreakpoint(bp: RemoteBreakpoint): Promise<void> {
		const bpId = bp.bpId;
		if (!bpId)
			return;	// 0 or undefined
		// Disable breakpoint
		await this.removeBreakpointZesarux(bpId);
		// Remove from list
		let index = this.breakpoints.indexOf(bp);
		Utility.assert(index !== -1, 'Breakpoint should be removed but does not exist.');
		this.breakpoints.splice(index, 1);
	}


	/**
	 * Disables all breakpoints set in zesarux on startup.
	 */
	protected async clearAllZesaruxBreakpoints(): Promise<void> {
		//console.time("send-disable-breakpoint");
		// Note: I measured that sometimes zesarux requires 0.5 secs to answer for one disable breakpoint.
		// Therefore I now send all at once, not with await and wait at the end.
		for (let i = 1; i <= Zesarux.MAX_ZESARUX_BREAKPOINTS; i++) {
			zSocket.send('disable-breakpoint ' + i);
		}
		await zSocket.executeWhenQueueIsEmpty();
	}


	/**
	 * Set all breakpoints for a file.
	 * If system is running, first break, then set the breakpoint(s).
	 * But, because the run-handler is not known here, the 'run' is not continued afterwards.
	 * @param path The file (which contains the breakpoints).
	 * @param givenBps The breakpoints in the file.
	 * @param tmpDisasmFileHandler(bpr) If a line cannot be determined then this handler
	 * is called to check if the breakpoint was set in the temporary disassembler file. Returns
	 * an EmulatorBreakpoint.
	 * @returns A Promise with all breakpoints.
	 */
	public async setBreakpoints(path: string, givenBps: Array<RemoteBreakpoint>): Promise<Array<RemoteBreakpoint>> {
		// Do most of the work
		const bps = await super.setBreakpoints(path, givenBps);
		// But wait for the socket.
		await zSocket.executeWhenQueueIsEmpty();
		return bps;
	}


	/**
	 * Sends a command to ZEsarUX.
	 * @param cmd E.g. 'get-registers'.
	 * @returns A Promise with the result of the command.
	 */
	public async dbgExec(cmd: string): Promise<string> {
		cmd = cmd.trim();
		if (cmd.length == 0) {
			// No command given
			throw new Error('No command given.');
		}

		// Send command to ZEsarUX
		const data = await zSocket.sendAwait(cmd);
		// Call handler
		return data;
	}


	/**
	 * Reads a memory dump from zesarux and converts it to a number array.
	 * @param addr64k
	 *  The memory start address.
	 * @param size The memory size.
	 * @param handler(data, addr) The handler that receives the data. 'addr' gets the value of 'address'.
	 */
	public async readMemoryDump(address: number, size: number): Promise<Uint8Array> {
		// Use chunks
		const chunkSize = 0x10000;// 0x1000;
		// Retrieve memory values
		const values = new Uint8Array(size);
		let k = 0;
		while (size > 0) {
			const retrieveSize = (size > chunkSize) ? chunkSize : size;
			const data = await zSocket.sendAwait('read-memory ' + address + ' ' + retrieveSize);
			const len = data.length;
			Utility.assert(len / 2 == retrieveSize);
			for (let i = 0; i < len; i += 2) {
				const valueString = data.substring(i, i + 2);
				const value = parseInt(valueString, 16);
				values[k++] = value;
			}
			// Next chunk
			size -= chunkSize;
		}

		// Return
		return values;
	}


	/**
	 * Writes a memory dump to zesarux.
	 * @param address The memory start address.
	 * @param dataArray The data to write.
	 */
	public async writeMemoryDump(address: number, dataArray: Uint8Array): Promise<void> {
		// Use chunks
		const chunkSize = 0x10000; //0x1000;
		let k = 0;
		let size = dataArray.length;
		while (size > 0) {
			const sendSize = (size > chunkSize) ? chunkSize : size;
			// Convert array to long hex string.
			let bytes = '';
			for (let i = 0; i < sendSize; i++) {
				bytes += Utility.getHexString(dataArray[k++], 2);
			}
			// Send
			await zSocket.sendAwait('write-memory-raw ' + address + ' ' + bytes);
			// Next chunk
			size -= chunkSize;
		}
	}


	/**
	 * Writes one memory value to zesarux.
	 * The write is followed by a read and the read value is returned
	 * in the handler.
	 * @param address The address to change.
	 * @param value The new value. (byte)
	 * @returns A Promise with the real value.
	 */
	public async writeMemory(address: number, value: number): Promise<number> {
		// Write byte
		await zSocket.sendAwait('write-memory ' + address + ' ' + value);
		// Read byte
		const data = await zSocket.sendAwait('read-memory ' + address + ' 1');
		// call handler
		const readValue = parseInt(data, 16);
		return readValue;
	}


	/**
	 * Called from "-state save" command.
	 * Stores all RAM, registers etc.
	 * @param filePath The file path to store to.
	 * @returns State data.
	 */
	public async stateSave(filePath: string): Promise<void> {
		// Save as zsf
		filePath += ".zsf";
		await zSocket.sendAwait('snapshot-save ' + filePath);
	}


	/**
	 * Called from "-state restore" command.
	 * Restores all RAM + the registers from a former "-state save".
	 * @param filePath The file path to retore from.
	 */
	public async stateRestore(filePath: string): Promise<void> {
		// Load as zsf
		filePath += ".zsf";
		await zSocket.sendAwait('snapshot-load ' + filePath);
		// Initialize more
		await this.initAfterLoad();
		// Clear register cache
		await this.getRegistersFromEmulator();
		await this.getCallStackFromEmulator();
	}


	// ZX Next related ---------------------------------


	/**
	 * Retrieves the TBBlue register value from the emulator.
	 * @param registerNr The number of the register.
	 * @returns A promise with the value of the register.
	 */
	public async getTbblueRegister(registerNr: number): Promise<number> {
		const data = await zSocket.sendAwait('tbblue-get-register ' + registerNr);
		// Check for error
		if (data.startsWith("ERROR")) {
			return 0;
		}
		// Value is returned as 2 digit hex number followed by "H", e.g. "00H"
		const valueString = data.substring(0, 2);
		const value = parseInt(valueString, 16);
		// Call handler
		return value;
	}


	/**
	 * Retrieves the sprites palette from the emulator.
	 * @param paletteNr 0 or 1.
	 * @returns A Promise that returns a 256 byte Array<number> with the palette values.
	 */
	public async getTbblueSpritesPalette(paletteNr: number): Promise<Array<number>> {

		const paletteNrString = (paletteNr == 0) ? 'first' : 'second';
		const data = await zSocket.sendAwait('tbblue-get-palette sprite ' + paletteNrString + ' 0 256');
		const palette = new Array<number>(256);
		// Check for error
		if (!data.startsWith("ERROR")) {
			// Palette is returned as 3 digit hex separated by spaces, e.g. "02D 168 16D 000"
			for (let i = 0; i < 256; i++) {
				const l = i * 4;
				const colorString = data.substring(l, l + 3);
				const color = parseInt(colorString, 16);
				// ZEsarUX sends the data as RRRGGGBBB, we need to
				// change this first to RRRGGGBB, 0000000B.
				palette[i] = (color >>> 1);
				if (color & 0x01)
					palette[i] += 0x100;
			}
		}
		// Call handler
		return palette;
	}


	/**
	 * Retrieves the sprites clipping window from the emulator.
	 * @returns A Promise that returns the clipping dimensions and the control byte(xl, xr, yt, yb, control).
	 */
	public async getTbblueSpritesClippingWindow(): Promise<{xl: number, xr: number, yt: number, yb: number, control: number}> {
		const data = await zSocket.sendAwait('tbblue-get-clipwindow sprite');
		// Check for error
		if (data.startsWith("ERROR")) {
			return {xl: 0, xr: 0, yt: 0, yb: 0, control: 0};
		}
		// Returns 4 decimal numbers, e.g. "0 175 0 192 "
		const clip = data.split(' ');
		const xl = parseInt(clip[0]);
		const xr = parseInt(clip[1]);
		const yt = parseInt(clip[2]);
		const yb = parseInt(clip[3]);

		// Get the control byte
		const control = await this.getTbblueRegister(0x15);
		// Call handler
		return {xl, xr, yt, yb, control};
	}


	/**
	 * Retrieves the sprites from the emulator.
	 * @param slot The start slot.
	 * @param count The number of slots to retrieve.
	 * @returns A Promise with an array of sprite data.
	 */
	public async getTbblueSprites(slot: number, count: number): Promise<Array<Uint8Array>> {
		const data = await zSocket.sendAwait('tbblue-get-sprite ' + slot + ' ' + count);
		const sprites = new Array<Uint8Array>();
		// Check for error
		if (!data.startsWith("ERROR")) {
			// Sprites are returned one line per sprite, each line consist of 4x 2 digit hex values, e.g.
			// "00 00 00 00"
			// "00 00 00 00"
			const spriteLines = data.split('\n');
			for (const line of spriteLines) {
				if (line.length == 0)
					continue;
				const sprite = new Uint8Array(5);
				for (let i = 0; i < 5; i++) {
					const l = i * 3;
					const attrString = line.substring(l, l + 2);
					if (attrString.length > 0) {
						const attribute = parseInt(attrString, 16);
						sprite[i] = attribute;
					}
				}
				sprites.push(sprite);
			}
		}
		// Call handler
		return sprites;
	}


	/**
	 * Retrieves the sprite patterns from the emulator.
	 * @param index The start index.
	 * @param count The number of patterns to retrieve.
	 * @preturns A Promise with an array of sprite pattern data.
	 */
	public async getTbblueSpritePatterns(index: number, count: number): Promise<Array<Array<number>>> {
		const data = await zSocket.sendAwait('tbblue-get-pattern ' + index + ' 8 ' + count);
		const patterns = new Array<Array<number>>();
		// Check for error
		if (!data.startsWith("ERROR")) {
			// Sprite patterns are returned one line per pattern, each line consist of
			// 256x 2 digit hex values, e.g. "E3 E3 E3 E3 E3 ..."
			const patternLines = data.split('\n');
			patternLines.pop();	// Last element is a newline only
			for (const line of patternLines) {
				const pattern = new Array<number>(256);
				for (let i = 0; i < 256; i++) {
					const l = i * 3;
					const attrString = line.substring(l, l + 2);
					const attribute = parseInt(attrString, 16);
					pattern[i] = attribute;
				}
				patterns.push(pattern);
			}
		}
		// Call handler
		return patterns;
	}


	// ------------------------------------


	/**
	 * This is a hack:
	 * After starting the vscode sends the source file breakpoints.
	 * But there is no signal to tell when all are sent.
	 * So this function waits as long as there is still traffic to the emulator.
	 * @param timeout Timeout in ms. For this time traffic has to be quiet.
	 * @returns A Promise called after being quiet for the given timeout.
	 */
	public async waitForBeingQuietFor(timeout: number): Promise<void> {
		return new Promise<void>(resolve => {
			let timerId;
			const timer = () => {
				clearTimeout(timerId);
				timerId = setTimeout(() => {
					// Now there is at least 100ms quietness:
					// Stop listening
					zSocket.removeListener('queueChanged', timer);
					// Load the initial unit test routine (provided by the user)
					resolve();
				}, timeout);
			};

			// 2 triggers
			zSocket.on('queueChanged', timer);
			zSocket.executeWhenQueueIsEmpty().then(timer);
		});
	}



	/**
	 * Loads sna, nex or tap file.
	 * @param path The (absolute) path to the file.
	 */
	public async loadBin(path: string): Promise<void> {
		await zSocket.sendAwait('smartload "' + Settings.launch.load + '"');	// Note: this also changes cpu to tbblue
	}


	/**
	 * Loads a obj file.
	 * @param path The (absolute) path to the obj file.
	 * @param address The address where the obj file starts.
	 */
	public async loadObj(path: string, address: number): Promise<void> {
		await zSocket.sendAwait('load-binary "' + path + '" ' + address + ' 0');	// 0 = load entire file
	}
}
<|MERGE_RESOLUTION|>--- conflicted
+++ resolved
@@ -195,21 +195,6 @@
 					return;
 				}
 
-<<<<<<< HEAD
-=======
-				// TODO: Remove when ZEsarUX 10.3 is released. Also set MIN_ZESARUX_VERSION to 10.3
-				if (this.zesaruxVersion >= 10.2) {
-					zSocket.quit();
-					const err = new Error('Please use only a ZEsarUX version <= 10.1. At the moment 10.2 and higher is incompatible with DeZog.');
-					try {
-						this.emit('error', err);
-					}
-					catch {};
-					return;
-				}
-
-
->>>>>>> 8962ff12
 				// Allow extensions
 				this.zesaruxConnected();
 
